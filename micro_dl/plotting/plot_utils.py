"""Utility functions for plotting"""
import cv2
import glob
import matplotlib
matplotlib.use('Agg')
import matplotlib.pyplot as plt
import natsort
import numpy as np
import os
from micro_dl.utils.normalize import hist_clipping


def save_predicted_images(input_batch,
                          target_batch,
                          pred_batch,
                          output_dir,
                          batch_idx=None,
                          output_fname=None,
                          ext='jpg',
                          clip_limits=1,
                          font_size=15):
    """
    Saves a batch predicted image to output dir
    Format: rows of [input, target, pred]

    :param np.ndarray input_batch: expected shape [batch_size, n_channels,
     x,y,z]
    :param np.ndarray target_batch: target with the same shape of input_batch
    :param np.ndarray pred_batch: output predicted by the model
    :param str output_dir: dir to store the output images/mosaics
    :param int batch_idx: current batch number/index
    :param str output_fname: fname for saving collage
    :param float clip_limits: top and bottom % of intensity to saturate
    :param int font_size: font size of the image title
    """

    if not os.path.exists(output_dir):
        os.makedirs(output_dir, exist_ok=True)

    batch_size = len(input_batch)
    if batch_size == 1:
        assert output_fname is not None, 'need fname for saving image'
        fname = os.path.join(output_dir, '{}.{}'.format(output_fname, ext))

    # 3D images are better saved as movies/gif
    # assume only 1 target and prediction channel
    if batch_size != 1:
        assert len(input_batch.shape) == 4, 'saves 2D images only'

    for img_idx in range(batch_size):
        cur_input = input_batch[img_idx]
        cur_target = target_batch[img_idx]
        cur_prediction = pred_batch[img_idx]
        
        n_ip_channels = cur_input.shape[0]
        n_op_channels = cur_target.shape[0]
        n_subplot = n_ip_channels + 2 * n_op_channels + 1
        # make aspect ratio = 1:1.6
        n_rows = np.round(np.sqrt(n_subplot / 1.6)).astype(np.uint32)
        n_cols = np.ceil(n_subplot / n_rows).astype(np.uint32)
        fig, ax = plt.subplots(n_rows, n_cols, squeeze=False)
        ax = ax.flatten()
        for axs in ax:
            axs.axis('off')
        fig.set_size_inches((15, 5 * n_rows))
        axis_count = 0
        for channel_idx in range(n_ip_channels):
            cur_im = hist_clipping(
                cur_input[channel_idx],
                clip_limits,
                100 - clip_limits,
            )
            ax[axis_count].imshow(cur_im, cmap='gray')
            ax[axis_count].axis('off')
            ax[axis_count].set_title('Input', fontsize=font_size)
            axis_count += 1
<<<<<<< HEAD
        for channel_idx in range(n_op_channels):
            cur_target_chan = hist_clipping(
                cur_target[channel_idx],
                clip_limits,
                100 - clip_limits,
            )
            ax[axis_count].imshow(cur_target_chan, cmap='gray')
=======
            cur_im = cur_target[channel_idx]
            ax[axis_count].imshow(cur_im, cmap='gray')
>>>>>>> 04fc6479
            ax[axis_count].axis('off')
            ax[axis_count].set_title('Target', fontsize=font_size)
            axis_count += 1
            cur_pred_chan = hist_clipping(
                cur_prediction[channel_idx],
                clip_limits,
                100 - clip_limits,
            )
            ax[axis_count].imshow(cur_pred_chan, cmap='gray')
            ax[axis_count].axis('off')

            ax[axis_count].set_title('Prediction', fontsize=font_size)
            axis_count += 1

            cur_target_8bit = cv2.convertScaleAbs(cur_target_chan - np.min(cur_target_chan),
                                                  alpha=255/(np.max(cur_target_chan)
                                                        - np.min(cur_target_chan)))
            cur_prediction_8bit = cv2.convertScaleAbs(cur_pred_chan - np.min(cur_pred_chan),
                                                      alpha=255/(np.max(cur_pred_chan)
                                                            - np.min(cur_pred_chan)))
            cur_target_pred = np.stack([cur_target_8bit, cur_prediction_8bit,
                                        cur_target_8bit], axis=2)

            ax[axis_count].imshow(cur_target_pred)
            ax[axis_count].set_title('Overlay', fontsize=font_size)
            axis_count += 1
        if batch_size != 1:
            fname = os.path.join(
                output_dir,
                '{}.{}'.format(str(batch_idx * batch_size + img_idx), ext)
            )
        fig.savefig(fname, dpi=300, bbox_inches='tight')
        plt.close(fig)


def save_center_slices(image_dir,
                       pos_idx,
                       save_path,
                       mean_std=None,
                       clip_limits=1,
                       margin=20,
                       z_scale=5,
                       z_range=None,
                       channel_str=None,
                       font_size=15,
                       color_map='gray',
                       fig_title=None):
    """
    Given an image directory, loads a z-stack, plots the center cross-sections
    of xy, yz and xz planes with the larger xy section top left, yz top right
    and xz bottom left in the figure.

    :param str image_dir: Directory containing z-stacks
    :param int pos_idx: Which FOV to plot
    :param str save_path: Full path of where to write figure file
    :param tuple mean_std: If None, just assume the image will plot well as is,
        if tuple containing a mean and std (e.g. mean over training data),
        set z-stack mean and std and convert to uint16
    :param float clip_limits: top and bottom % of intensity to saturate
        in histogram clipping
    :param int margin: Number of pixel margin between the three center slices
        xy and xz, yz
    :param int z_scale: How much to upsample in z (to be able to see xz and yz)
    :param list z_range: Min and max z slice from given stack
    :param str channel_str: If there's more than one channel in image_dir
        (e.g. input image dir as opposed to predictions) use this str to select
        which channel to build z-stack from. E.g. '3', 'brightfield'.
    :param int font_size: font size of the image title
    :param str color_map: Matplotlib colormap
    :param str fig_title: Figure title
    """
    search_str = os.path.join(image_dir, "*p{:03d}*".format(pos_idx))
    slice_names = natsort.natsorted(glob.glob(search_str))

    if channel_str is not None:
        slice_names = [s for s in slice_names if channel_str in s]

    # Remove a given nbr of slices from front and back of names
    if z_range is not None:
        assert len(z_range) == 2, 'Z-range must consist of two values'
        slice_names = slice_names[z_range[0]:z_range[1]]
    assert len(slice_names) > 0, \
        "Couldn't find images with given search criteria"

    im_stack = []
    for im_z in slice_names:
        im_stack.append(cv2.imread(im_z, cv2.IMREAD_ANYDEPTH))
    im_stack = np.stack(im_stack, axis=-1)
    # If mean and std tuple exist, scale, otherwise leave as is
    im_norm = im_stack
    if isinstance(mean_std, tuple):
        im_norm = im_stack / im_stack.std() * mean_std[0]
        im_norm = im_norm - im_norm.mean() + mean_std[1]
        # cutoff at 0
        im_norm[im_norm < 0] = 0.
        # Convert to uint16
        im_norm = im_norm.astype(np.uint16)

    # Add xy center slice to plot image (canvas)
    center_slice = hist_clipping(
        im_norm[..., int(len(slice_names) // 2)],
        clip_limits, 100 - clip_limits,
    )
    im_shape = im_stack.shape
    canvas = center_slice.max() * np.ones(
        (im_shape[0] + im_shape[2] * z_scale + margin,
         im_shape[1] + im_shape[2] * z_scale + margin),
        dtype=np.uint16,
    )
    canvas[0:im_shape[0], 0:im_shape[1]] = center_slice
    # add yz center slice
    yz_slice = hist_clipping(
        np.squeeze(im_norm[:, int(im_shape[1] // 2), :]),
        clip_limits, 100 - clip_limits,
    )
    yz_shape = yz_slice.shape
    yz_slice = cv2.resize(yz_slice, (yz_shape[1] * int(z_scale), yz_shape[0]))
    canvas[0:yz_shape[0], im_shape[1] + margin:] = yz_slice
    # add xy center slice
    xy_slice = hist_clipping(
        np.squeeze(im_norm[int(im_shape[1] // 2), :, :]),
        clip_limits, 100 - clip_limits,
    )
    xy_shape = xy_slice.shape
    xy_slice = cv2.resize(xy_slice, (xy_shape[1] * int(z_scale), xy_shape[0]))
    # Need to rotate to fit this slice on the bottom of canvas
    xy_slice = np.rot90(xy_slice)
    canvas[im_shape[0] + margin:, 0:xy_slice.shape[1]] = xy_slice

    plt.imshow(canvas, cmap=color_map)
    plt.axis('off')
    if fig_title is not None:
        plt.title(fig_title, fontsize=font_size)

    plt.savefig(save_path, dpi=300, bbox_inches='tight')
    plt.close()


def save_mask_overlay(input_image, mask, op_fname, alpha=0.7):
    """
    Plot and save a collage of input, mask, overlay

    :param np.array input_image: 2D input image
    :param np.array mask: 2D mask image
    :param str op_fname: fname will full path for saving the collage as a jpg
    :param int alpha: opacity/transparency for the mask overlay
    """

    assert 0 <= alpha <= 1, 'alpha must be between 0 and 1'
    fig, ax = plt.subplots(1, 3)
    fig.set_size_inches((15, 5))
    ax[0].imshow(input_image, cmap='gray')
    ax[0].axis('off')
    ax[1].imshow(mask, cmap='gray')
    ax[1].axis('off')
    # Convert image to uint8 color, scale to 255, and overlay a color contour
    im_rgb = input_image / input_image.max() * 255
    im_rgb = im_rgb.astype(np.uint8)
    im_rgb = cv2.cvtColor(im_rgb, cv2.COLOR_GRAY2RGB)
    try:
        _, contours, _ = cv2.findContours(
            mask.astype(np.uint8),
            cv2.RETR_TREE,
            cv2.CHAIN_APPROX_SIMPLE,
        )
    except ValueError:
        # Older versions of opencv expects two return values
        contours, _ = cv2.findContours(
            mask.astype(np.uint8),
            cv2.RETR_TREE,
            cv2.CHAIN_APPROX_SIMPLE,
        )
    # Draw contours in green with linewidth 2
    im_rgb = cv2.drawContours(im_rgb, contours, -1, (0, 255, 0), 2)
    ax[2].imshow(im_rgb)
    ax[2].axis('off')
    fig.savefig(op_fname, dpi=250)
    plt.close(fig)


def save_plot(x, y, fig_fname, fig_labels=None):
    """
    Plot values y = f(x) and save figure.

    :param list x: x values
    :param list y: y values (same length as x)
    :param str fig_fname: File name including full path
    :param list fig_labels: Labels for x and y axes, and title
    """
    assert len(x) == len(y),\
        "x ({}) and y ({}) must be equal length".format(len(x), len(y))

    fig = plt.figure(figsize=(8, 5))
    ax = fig.add_subplot(111)
    ax.plot(x, y)
    if fig_labels is not None:
        assert len(fig_labels) >= 2, "At least x and y labels must be present"
        ax.set_xlabel(fig_labels[0])
        ax.set_ylabel(fig_labels[1])
        if len(fig_labels) == 3:
            ax.set_title(fig_labels[2])
    fig.savefig(fig_fname, dpi=250)
    plt.close(fig)<|MERGE_RESOLUTION|>--- conflicted
+++ resolved
@@ -42,6 +42,7 @@
         assert output_fname is not None, 'need fname for saving image'
         fname = os.path.join(output_dir, '{}.{}'.format(output_fname, ext))
 
+
     # 3D images are better saved as movies/gif
     # assume only 1 target and prediction channel
     if batch_size != 1:
@@ -51,7 +52,7 @@
         cur_input = input_batch[img_idx]
         cur_target = target_batch[img_idx]
         cur_prediction = pred_batch[img_idx]
-        
+
         n_ip_channels = cur_input.shape[0]
         n_op_channels = cur_target.shape[0]
         n_subplot = n_ip_channels + 2 * n_op_channels + 1
@@ -72,9 +73,9 @@
             )
             ax[axis_count].imshow(cur_im, cmap='gray')
             ax[axis_count].axis('off')
-            ax[axis_count].set_title('Input', fontsize=font_size)
-            axis_count += 1
-<<<<<<< HEAD
+            if axis_count == 0:
+                ax[axis_count].set_title('Input', fontsize=font_size)
+            axis_count += 1
         for channel_idx in range(n_op_channels):
             cur_target_chan = hist_clipping(
                 cur_target[channel_idx],
@@ -82,10 +83,6 @@
                 100 - clip_limits,
             )
             ax[axis_count].imshow(cur_target_chan, cmap='gray')
-=======
-            cur_im = cur_target[channel_idx]
-            ax[axis_count].imshow(cur_im, cmap='gray')
->>>>>>> 04fc6479
             ax[axis_count].axis('off')
             ax[axis_count].set_title('Target', fontsize=font_size)
             axis_count += 1
