"""Utility functions used for training"""
from keras import backend as K, losses as keras_losses, \
    metrics as keras_metrics
import numpy as np
import subprocess

from micro_dl.train import losses as custom_losses, metrics as custom_metrics


def check_gpu_availability(gpu_id, gpu_mem_frac):
    """Check if mem_frac is available in given gpu_id

    :param int/list gpu_id: id of the gpu to be used. Int for single GPU
     training, list for distributed training
    :param float/list gpu_mem_frac: mem fraction for each GPU in gpu_id
    :return: boolean indicator for gpu_availability
    """

    gpu_availability = []
    if isinstance(gpu_id, int):
        gpu_id = [gpu_id]

    if isinstance(gpu_mem_frac, float):
        gpu_mem_frac = [gpu_mem_frac]

    msg = 'There is no matching memory fraction for all the given gpu_ids'
    assert len(gpu_id) == len(gpu_mem_frac), msg
    for idx, gpu in enumerate(gpu_id):
        query = ('nvidia-smi --id={} --query-gpu=memory.free,memory.total '
                 '--format=csv').format(gpu)
        sp = subprocess.Popen([query], stdout=subprocess.PIPE, shell=True)
        query_output = sp.communicate()
        query_output = query_output[0].decode('utf8')
        query_output = query_output.split('\n')
        mem = query_output[1].split(',')
        mem = [int(val.replace('MiB', '')) for val in mem]
        curr_mem_frac = mem[0] / mem[1]
        curr_availability = curr_mem_frac>=gpu_mem_frac[idx]
        gpu_availability.append(curr_availability)
    gpu_availability = np.array(gpu_availability)
    return np.all(gpu_availability)


def split_train_val_test(num_samples, train_ratio, test_ratio,
                          val_ratio=None):
    """Generate indices for train, validation and test split

    This can be achieved by using sklearn.model_selection.train_test_split
    twice... :-)

    :param int num_samples: total number of samples/datasets
    :param float train_ratio: between 0 and 1, percent of samples to be
     used for training
    :param float test_ratio: between 0 and 1, percent of samples to be
     used for test set
    :param float val_ratio: between 0 and 1, percent of samples to be
     used for the validation set
    :return: dict split_idx with keys [train, val, test] and values as lists
    """

    msg = 'train, val and test ratios do not add upto 1'
    assert train_ratio + val_ratio + test_ratio == 1, msg
    num_test = int(test_ratio * num_samples)
    num_test = max(num_test, 1)

    split_idx = {}
    sample_set = list(range(0, num_samples))
    test_idx = np.random.choice(sample_set, num_test, replace=False)

    split_idx['test'] = test_idx
    rem_set = set(sample_set) - set(test_idx)
    rem_set = list(rem_set)

    if val_ratio:
        num_val = int(val_ratio * num_samples)
        num_val = max(num_val, 1)
        val_idx = np.random.choice(rem_set, num_val, replace=False)
        split_idx['val'] = val_idx
        rem_set = set(rem_set) - set(val_idx)
<<<<<<< HEAD

    train_idx = np.array(list(rem_set), dtype='int')
    split_idx['train'] = train_idx
=======
        rem_set = list(rem_set)
>>>>>>> b1a95d5e

    train_idx = np.array(rem_set, dtype='int')
    split_idx['train'] = train_idx
    return split_idx


def set_keras_session(gpu_ids, gpu_mem_frac):
    """Set the Keras session"""

    assert K.backend() == 'tensorflow'
    tf = K.tf
    # assumes only one process is run per GPU, if not get num_processes and
    # change accordingly
    gpu_options = tf.GPUOptions(visible_device_list=str(gpu_ids),
                                allow_growth=True,
                                per_process_gpu_memory_fraction=gpu_mem_frac)
    config = tf.ConfigProto(gpu_options=gpu_options,
                            allow_soft_placement=True,
                            log_device_placement=False)
    # log_device_placement to find out which devices the operations and tensors
    # are assigned to
    sess = tf.Session(config=config)
    K.set_session(sess)
    return sess


def get_loss(loss_str):
    """Get loss type from config"""

    if hasattr(keras_losses, loss_str):
        loss_cls = getattr(keras_losses, loss_str)
    elif hasattr(custom_losses, loss_str):
        loss_cls = getattr(custom_losses, loss_str)
    else:
        raise ValueError('%s is not a valid loss' % loss_str)
    return loss_cls


def get_metrics(metrics_list):
    """Get the metrics from config"""

    metrics_cls = []
    if not isinstance(metrics_list, list):
        metrics_list = [metrics_list]

    for m in metrics_list:
        if hasattr(keras_metrics, m):
            cur_metric_cls = getattr(keras_metrics, m)
        elif hasattr(custom_metrics, m):
            cur_metric_cls = getattr(custom_metrics, m)
        else:
            raise ValueError('%s is not a valid metric' % m)
        metrics_cls.append(cur_metric_cls)
    return metrics_cls<|MERGE_RESOLUTION|>--- conflicted
+++ resolved
@@ -77,13 +77,7 @@
         val_idx = np.random.choice(rem_set, num_val, replace=False)
         split_idx['val'] = val_idx
         rem_set = set(rem_set) - set(val_idx)
-<<<<<<< HEAD
-
-    train_idx = np.array(list(rem_set), dtype='int')
-    split_idx['train'] = train_idx
-=======
         rem_set = list(rem_set)
->>>>>>> b1a95d5e
 
     train_idx = np.array(rem_set, dtype='int')
     split_idx['train'] = train_idx
