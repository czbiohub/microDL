"""Model inference at the image/volume level"""
import cv2
import natsort
import numpy as np
import os
import pandas as pd

from micro_dl.input.inference_dataset import InferenceDataSet
import micro_dl.inference.model_inference as inference
from micro_dl.inference.evaluation_metrics import MetricsEstimator
from micro_dl.inference.stitch_predictions import ImageStitcher
import micro_dl.utils.aux_utils as aux_utils
import micro_dl.utils.image_utils as image_utils
import micro_dl.utils.tile_utils as tile_utils
<<<<<<< HEAD
import micro_dl.utils.normalize as normalize
=======
from micro_dl.utils.train_utils import set_keras_session
>>>>>>> 04fc6479


class ImagePredictor:
    """Infer on larger images"""

    def __init__(self,
                 train_config,
                 inference_config,
                 gpu_id=-1,
                 gpu_mem_frac=None):
        """Init

        :param dict train_config: Training config dict with params related
            to dataset, trainer and network
        :param dict inference_config: Read yaml file with following parameters:
            str model_dir: Path to model directory
            str/None model_fname: File name of weights in model dir (.hdf5).
             If left out, latest weights file will be selected.
            str image_dir: dir containing input images AND NOT TILES!
            str data_split: Which data (train/test/val) to run inference on.
             (default = test)
            dict images:
             str image_format: 'zyx' or 'xyz'
             str/None flat_field_dir: flatfield directory
             str im_ext: For writing predictions e.g. '.png' or '.npy' or '.tiff'
             FOR 3D IMAGES USE NPY AS PNG AND TIFF ARE CURRENTLY NOT SUPPORTED.
             list crop_shape: center crop the image to a specified shape before
             tiling for inference
            dict metrics:
             list metrics_list: list of metrics to estimate. available
             metrics: [ssim, corr, r2, mse, mae}]
             list metrics_orientations: xy, xyz, xz or yz
              (see evaluation_metrics.py for description of orientations)
            dict masks: dict with keys
             str mask_dir: Mask directory containing a frames_meta.csv containing
             mask channels (which will be target channels in the inference config)
             z, t, p indices matching the ones in image_dir. Mask dirs are often
             generated or have frames_meta added to them during preprocessing.
             str mask_type: 'target' for segmentation, 'metrics' for weighted
             int mask_channel: mask channel as in training
            dict inference_3d: dict with params for 3D inference with keys:
             num_slices, inf_shape, tile_shape, num_overlap, overlap_operation.
             int num_slices: in case of 3D, the full volume will not fit in GPU
              memory, specify the number of slices to use and this will depend on
              the network depth, for ex 8 for a network of depth 4.
             list inf_shape: inference on a center sub volume.
             list tile_shape: shape of tile for tiling along xyz.
             int/list num_overlap: int for tile_z, list for tile_xyz
             str overlap_operation: e.g. 'mean'
        :param int gpu_id: GPU number to use. -1 for debugging (no GPU)
        :param float/None gpu_mem_frac: Memory fractions to use corresponding
            to gpu_ids
        """
        # Use model_dir from inference config if present, otherwise use train
        if 'model_dir' in inference_config:
            model_dir = inference_config['model_dir']
        else:
            model_dir = train_config['trainer']['model_dir']
        if 'model_fname' in inference_config:
            model_fname = inference_config['model_fname']
        else:
            # If model filename not listed, grab latest one
            fnames = [f for f in os.listdir(inference_config['model_dir'])
                      if f.endswith('.hdf5')]
            assert len(fnames) > 0, 'No weight files found in model dir'
            fnames = natsort.natsorted(fnames)
            model_fname = fnames[-1]
        self.config = train_config
        self.model_dir = model_dir
        self.image_dir = inference_config['image_dir']

        # Set default for data split, determine column name and indices
        data_split = 'test'
        if 'data_split' in inference_config:
            data_split = inference_config['data_split']
        assert data_split in ['train', 'val', 'test'], \
            'data_split not in [train, val, test]'
        split_col_ids = self._get_split_ids(data_split)

        self.data_format = self.config['network']['data_format']
        assert self.data_format in {'channels_first', 'channels_last'}, \
            "Data format should be channels_first/last"

        flat_field_dir = None
        images_dict = inference_config['images']
        if 'flat_field_dir' in images_dict:
            flat_field_dir = images_dict['flat_field_dir']

        # Set defaults
        self.image_format = 'zyx'
        if 'image_format' in images_dict:
            self.image_format = images_dict['image_format']
        self.image_ext = '.png'
        if 'image_ext' in images_dict:
            self.image_ext = images_dict['image_ext']

        # Create image subdirectory to write predicted images
        self.pred_dir = os.path.join(self.model_dir, 'predictions')
        os.makedirs(self.pred_dir, exist_ok=True)

        # Handle masks as either targets or for masked metrics
        self.masks_dict = None
        self.mask_metrics = False
        self.mask_dir = None
        self.mask_meta = None
        target_dir = None
        if 'masks' in inference_config:
            self.masks_dict = inference_config['masks']
        if self.masks_dict is not None:
            assert 'mask_channel' in self.masks_dict , 'mask_channel is needed'
            assert 'mask_dir' in self.masks_dict, 'mask_dir is needed'
            self.mask_dir = self.masks_dict['mask_dir']
            self.mask_meta = aux_utils.read_meta(self.mask_dir)
            assert 'mask_type' in self.masks_dict, \
                'mask_type (target/metrics) is needed'
            if self.masks_dict['mask_type'] == 'metrics':
                # Compute weighted metrics
                self.mask_metrics = True
            else:
                target_dir = self.mask_dir

        # Create dataset instance
        self.dataset_inst = InferenceDataSet(
            image_dir=self.image_dir,
            dataset_config=self.config['dataset'],
            network_config=self.config['network'],
            split_col_ids=split_col_ids,
            image_format=images_dict['image_format'],
            mask_dir=target_dir,
            flat_field_dir=flat_field_dir,
        )
        # create an instance of MetricsEstimator
        self.iteration_meta = self.dataset_inst.get_iteration_meta()

        # Handle metrics config settings
        self.metrics_inst = None
        self.metrics_dict = None
        if 'metrics' in inference_config:
            self.metrics_dict = inference_config['metrics']
        if self.metrics_dict is not None:
            assert 'metrics' in self.metrics_dict,\
                'Must specify with metrics to use'
            self.metrics_inst = MetricsEstimator(
                metrics_list=self.metrics_dict['metrics'],
                masked_metrics=self.mask_metrics,
            )
            self.metrics_orientations = ['xy']
            available_orientations = ['xy', 'xyz', 'xz', 'yz']
            if 'metrics_orientations' in self.metrics_dict:
                self.metrics_orientations = \
                    self.metrics_dict['metrics_orientations']
                assert set(self.metrics_orientations).\
                    issubset(available_orientations),\
                    'orientation not in [xy, xyz, xz, yz]'
            self.df_xy = pd.DataFrame()
            self.df_xyz = pd.DataFrame()
            self.df_xz = pd.DataFrame()
            self.df_yz = pd.DataFrame()

        # Handle 3D volume inference settings
        self.num_overlap = 0
        self.stitch_inst = None
        self.tile_option = None
        self.z_dim = 2
        self.crop_shape = None
        if 'crop_shape' in images_dict:
            self.crop_shape = images_dict['crop_shape']
        if 'inference_3d' in inference_config:
            self.params_3d = inference_config['inference_3d']
            self._assign_3d_inference()
            # Make image ext npy default for 3D
            self.image_ext = '.npy'

        # Set session if not debug
        if gpu_id >= 0:
            self.sess = set_keras_session(
                gpu_ids=gpu_id,
                gpu_mem_frac=gpu_mem_frac,
            )
        # create model and load weights
        self.model = inference.load_model(
            network_config=self.config['network'],
            model_fname=os.path.join(self.model_dir, model_fname),
            predict=True,
        )

    def _get_split_ids(self, data_split='test'):
        """
        Get the indices for data_split

        :param str data_split: in [train, val, test]
        :return list inference_ids: Indices for inference given data split
        :return str split_col: Dataframe column name, which was split in training
        """
        split_col = self.config['dataset']['split_by_column']
        try:
            split_fname = os.path.join(self.model_dir, 'split_samples.json')
            split_samples = aux_utils.read_json(split_fname)
            inference_ids = split_samples[data_split]
        except FileNotFoundError as e:
            print("No split_samples file. "
                  "Will predict all images in dir.")
            frames_meta = aux_utils.read_meta(self.image_dir)
            inference_ids = np.unique(frames_meta[split_col]).tolist()
        return split_col, inference_ids

    def _assign_3d_inference(self):
        """
        Assign inference options for 3D volumes

        tile_z - 2d/3d predictions on full xy extent, stitch predictions along
            z axis
        tile_xyz - 2d/3d prediction on sub-blocks, stitch predictions along xyz
        infer_on_center - infer on center block
        """
        # assign zdim if not Unet2D
        if self.image_format == 'zyx':
            self.z_dim = 2 if self.data_format == 'channels_first' else 1
        elif self.image_format == 'xyz':
            self.z_dim = 4 if self.data_format == 'channels_first' else 3

        if 'num_slices' in self.params_3d and self.params_3d['num_slices'] > 1:
            self.tile_option = 'tile_z'
            train_depth = self.config['network']['depth']
            assert self.params_3d['num_slices'] >= train_depth, \
                'inference num of slices < num of slices used for training. ' \
                'Inference on reduced num of slices gives sub optimal results' \
                'Train slices: {}, inference slices: {}'.format(
                    train_depth, self.params_3d['num_slices'],
                )
            num_slices = self.params_3d['num_slices']

            assert self.config['network']['class'] == 'UNet3D', \
                'currently stitching predictions available for 3D models only'
            network_depth = len(
                self.config['network']['num_filters_per_block']
            )
            min_num_slices = 2 ** (network_depth - 1)
            assert num_slices >= min_num_slices, \
                'Insufficient number of slices {} for the network ' \
                'depth {}'.format(num_slices, network_depth)
            self.num_overlap = self.params_3d['num_overlap'] \
                if 'num_overlap' in self.params_3d else 0
        elif 'tile_shape' in self.params_3d:
            self.tile_option = 'tile_xyz'
            self.num_overlap = self.params_3d['num_overlap'] \
                if 'num_overlap' in self.params_3d else [0, 0, 0]
        elif 'inf_shape' in self.params_3d:
            self.tile_option = 'infer_on_center'
            self.num_overlap = 0

        # create an instance of ImageStitcher
        if self.tile_option in ['tile_z', 'tile_xyz']:
            overlap_dict = {
                'overlap_shape': self.num_overlap,
                'overlap_operation': self.params_3d['overlap_operation']
            }
            self.stitch_inst = ImageStitcher(
                tile_option=self.tile_option,
                overlap_dict=overlap_dict,
                image_format=self.image_format,
                data_format=self.data_format
            )

    def _get_sub_block_z(self,
                         input_image,
                         start_z_idx,
                         end_z_idx):
        """Get the sub block along z given start and end slice indices

        :param np.array input_image: 5D tensor with the entire 3D volume
        :param int start_z_idx: start slice for the current block
        :param int end_z_idx: end slice for the current block
        :return np.array cur_block: sub block / volume
        """

        if self.image_format == 'xyz' and \
                self.data_format == 'channels_first':
            cur_block = input_image[:, :, :, :, start_z_idx: end_z_idx]
        elif self.image_format == 'xyz' and \
                self.data_format == 'channels_last':
            cur_block = input_image[:, :, :, start_z_idx: end_z_idx, :]
        elif self.image_format == 'zyx' and \
                self.data_format == 'channels_first':
            cur_block = input_image[:, :, start_z_idx: end_z_idx, :, :]
        elif self.image_format == 'zyx' and \
                self.data_format == 'channels_last':
            cur_block = input_image[:, start_z_idx: end_z_idx, :, :, :]
        return cur_block

    def _predict_sub_block_z(self, input_image):
        """Predict sub blocks along z

        :param np.array input_image: 5D tensor with the entire 3D volume
        :return list pred_ims - list of predicted sub blocks
         list start_end_idx - list of tuples with start and end z indices
        """

        pred_ims = []
        start_end_idx = []
        num_z = input_image.shape[self.z_dim]
        num_slices = self.params_3d['num_slices']
        num_blocks = np.ceil(
            num_z / (num_slices - self.num_overlap)
        ).astype('int')
        for block_idx in range(num_blocks):
            start_idx = block_idx * (num_slices - self.num_overlap)
            end_idx = start_idx + num_slices
            if end_idx >= num_z:
                end_idx = num_z
                start_idx = end_idx - num_slices
            cur_block = self._get_sub_block_z(input_image,
                                              start_idx,
                                              end_idx)
            pred_block = inference.predict_large_image(
                model=self.model,
                input_image=cur_block,
            )
            # reduce predictions from 5D to 3D for simplicity
            pred_ims.append(np.squeeze(pred_block))
            start_end_idx.append((start_idx, end_idx))
        return pred_ims, start_end_idx

    def _predict_sub_block_xyz(self,
                               input_image,
                               crop_indices):
        """Predict sub blocks along xyz

        :param np.array input_image: 5D tensor with the entire 3D volume
        :param list crop_indices: list of crop indices: min/max xyz
        :return list pred_ims - list of predicted sub blocks
        """
        pred_ims = []
        for crop_idx in crop_indices:
            if self.data_format == 'channels_first':
                cur_block = input_image[:, :, crop_idx[0]: crop_idx[1],
                                        crop_idx[2]: crop_idx[3],
                                        crop_idx[4]: crop_idx[5]]
            else:
                cur_block = input_image[:, crop_idx[0]: crop_idx[1],
                                        crop_idx[2]: crop_idx[3],
                                        crop_idx[4]: crop_idx[5], :]

            pred_block = inference.predict_large_image(
                model=self.model,
                input_image=cur_block,
            )
            # retain the full 5D tensor to experiment for multichannel case
<<<<<<< HEAD
            pred_imgs_list.append(pred_block.astype(np.float32))
        return pred_imgs_list
=======
            pred_ims.append(pred_block)
        return pred_ims
>>>>>>> 04fc6479

    def save_pred_image(self,
                        predicted_image,
                        time_idx,
                        target_channel_idx,
                        pos_idx,
                        slice_idx):
        """
        Save predicted images with image extension given in init.

        :param np.array predicted_image: 2D / 3D predicted image
        :param int time_idx: time index
        :param int target_channel_idx: target / predicted channel index
        :param int pos_idx: FOV / position index
        :param int slice_idx: slice index
        """
        # Write prediction image
        im_name = aux_utils.get_im_name(
            time_idx=time_idx,
            channel_idx=target_channel_idx,
            slice_idx=slice_idx,
            pos_idx=pos_idx,
            ext=self.image_ext,
        )
        file_name = os.path.join(self.pred_dir, im_name)
        im_pred = predicted_image.astype(np.float32)
        if self.image_ext == '.png':
            # Convert to uint16 for now
            if im_pred.max() > im_pred.min():
                im_pred = np.iinfo(np.uint16).max * \
                          (im_pred - im_pred.min()) / \
                          (im_pred.max() - im_pred.min())
            else:
                im_pred = im_pred / im_pred.max() * np.iinfo(np.uint16).max
            im_pred = im_pred.astype(np.uint16)
            cv2.imwrite(file_name, np.squeeze(im_pred))
        elif self.image_ext == '.tif':
            cv2.imwrite(file_name, np.squeeze(im_pred))
        elif self.image_ext == '.npy':
            np.save(file_name, im_pred, allow_pickle=True)
        else:
            raise ValueError(
                'Unsupported file extension: {}'.format(self.image_ext),
            )

    def estimate_metrics(self,
                         target,
                         prediction,
                         pred_fnames,
                         mask):
        """
        Estimate evaluation metrics
        The row of metrics gets added to metrics_est.df_metrics

        :param np.array target: ground truth
        :param np.array prediction: model prediction
        :param list pred_fnames: File names (str) for saving model predictions
        :param np.array mask: foreground/ background mask
        """
        kw_args = {'target': target,
                   'prediction': prediction,
                   'pred_name': pred_fnames[0]}

        if mask is not None:
            kw_args['mask'] = mask

        if 'xy' in self.metrics_orientations:
            # If not using pos idx as test, prediction names will
            # have to be looped through
            if len(pred_fnames) > 1:
                mask_i = None
                for i, pred_name in enumerate(pred_fnames):
                    if mask is not None:
                        mask_i = mask[..., i]
                    self.metrics_inst.estimate_xy_metrics(
                        target=target[..., i],
                        prediction=prediction[..., i],
                        pred_name=pred_name,
                        mask=mask_i,
                    )
                    self.df_xy = self.df_xy.append(
                        self.metrics_inst.get_metrics_xy()
                    )
            else:
                # 3D image or separate positions for each row
                self.metrics_inst.estimate_xy_metrics(**kw_args)
                self.df_xy = self.df_xy.append(
                    self.metrics_inst.get_metrics_xy()
                )
        if 'xyz' in self.metrics_orientations:
            self.metrics_inst.estimate_xyz_metrics(**kw_args)
            self.df_xyz = self.df_xyz.append(
                self.metrics_inst.get_metrics_xyz()
            )
            xyz_df = self.metrics_est_inst.get_metrics_xyz()
            print(xyz_df['ssim'])
        if 'xz' in self.metrics_orientations:
            self.metrics_inst.estimate_xz_metrics(**kw_args)
            self.df_xz = self.df_xz.append(
                self.metrics_inst.get_metrics_xz()
            )
        if 'yz' in self.metrics_orientations:
            self.metrics_inst.estimate_yz_metrics(**kw_args)
            self.df_yz = self.df_yz.append(
                self.metrics_inst.get_metrics_yz()
            )

    def get_mask(self, cur_row, transpose=False):
        """Get mask, either from image or mask dir

        :param pd.Series/dict cur_row: row containing indices
        :param bool transpose: Changes image format from xyz to zxy
        :return np.array mask: Mask
        """
        mask_idx = aux_utils.get_meta_idx(
            self.mask_meta,
            time_idx=cur_row['time_idx'],
            channel_idx=self.masks_dict['mask_channel'],
            slice_idx=cur_row['slice_idx'],
            pos_idx=cur_row['pos_idx'],
        )
        mask_fname = self.mask_meta.loc[mask_idx, 'file_name']
        mask = image_utils.read_image(
            os.path.join(self.mask_dir, mask_fname),
        )
        # Need metrics mask to be cropped the same way as inference dataset
        mask = image_utils.crop2base(mask)
        if self.crop_shape is not None:
            mask = image_utils.center_crop_to_shape(
                mask,
                self.crop_shape,
                self.image_format,
            )
        # moves z from last axis to first axis
        if transpose and len(mask.shape) > 2:
            mask = np.transpose(mask, [2, 0, 1])
        return mask

    def predict_2d(self, iteration_rows):
        """
        Run prediction on 2D or 2.5D on indices given by metadata row.

        :param list iteration_rows: Inference meta rows
        :return np.array pred_stack: Prediction
        :return np.array target_stack: Target
        :return np.array/list mask_stack: Mask for metrics (empty list if
         not using masked metrics)
        """
        pred_stack = []
        target_stack = []
        mask_stack = []
        for row_idx in iteration_rows:
            cur_input, cur_target = \
                self.dataset_inst.__getitem__(row_idx)
            if self.crop_shape is not None:
                cur_input = image_utils.center_crop_to_shape(
                    cur_input,
                    self.crop_shape,
                    self.image_format,
                )
                cur_target = image_utils.center_crop_to_shape(
                    cur_target,
                    self.crop_shape,
                    self.image_format,
                )
            pred_image = inference.predict_large_image(
                model=self.model,
                input_image=cur_input,
            )
            # Squeeze prediction for writing
            pred_image = np.squeeze(pred_image)
            # save prediction
            cur_row = self.iteration_meta.iloc[row_idx]
            self.save_pred_image(
                predicted_image=pred_image,
                time_idx=cur_row['time_idx'],
                target_channel_idx=cur_row['channel_idx'],
                pos_idx=cur_row['pos_idx'],
                slice_idx=cur_row['slice_idx']
            )
            # get mask
            if self.mask_metrics:
                cur_mask = self.get_mask(cur_row)
                mask_stack.append(cur_mask)
            # add to vol
            pred_stack.append(pred_image)
            target_stack.append(np.squeeze(cur_target).astype(np.float32))
        pred_stack = np.stack(pred_stack)
        target_stack = np.stack(target_stack)
        # Stack images and transpose (metrics assumes xyz format)
        if self.image_format == 'zyx':
            pred_stack = np.transpose(pred_stack, [1, 2, 0])
            target_stack = np.transpose(target_stack, [1, 2, 0])
        if self.mask_metrics:
            mask_stack = np.stack(mask_stack)
            if self.image_format == 'zyx':
                mask_stack = np.transpose(mask_stack, [1, 2, 0])
        return pred_stack, target_stack, mask_stack

    def predict_3d(self, iteration_rows):
        """
        Run prediction in 3D on images with 3D shape.

        :param list iteration_rows: Inference meta rows
        :return np.array pred_stack: Prediction
        :return np.array target_stack: Target
        :return np.array/list mask_stack: Mask for metrics
        """
        crop_indices = None
        assert len(iteration_rows) == 1, \
            'more than one matching row found for position ' \
            '{}'.format(iteration_rows.pos_idx)
        cur_input, cur_target = \
            self.dataset_inst.__getitem__(iteration_rows[0])
        # If crop shape is defined in images dict
        if self.crop_shape is not None:
            cur_input = image_utils.center_crop_to_shape(
                cur_input,
                self.crop_shape,
            )
            cur_target = image_utils.center_crop_to_shape(
                cur_target,
                self.crop_shape,
            )
        inf_shape = None
        if self.tile_option == 'infer_on_center':
            inf_shape = self.params_3d['inf_shape']
            center_block = image_utils.center_crop_to_shape(cur_input, inf_shape)
            cur_target = image_utils.center_crop_to_shape(cur_target, inf_shape)
            pred_image = inference.predict_large_image(
                model=self.model,
                input_image=center_block,
            )
        elif self.tile_option == 'tile_z':
            pred_block_list, start_end_idx = \
                self._predict_sub_block_z(cur_input)
            pred_image = self.stitch_inst.stitch_predictions(
                np.squeeze(cur_input).shape,
                pred_block_list,
                start_end_idx
            )
        elif self.tile_option == 'tile_xyz':
            step_size = (np.array(self.params_3d['tile_shape']) -
                         np.array(self.num_overlap))
            if crop_indices is None:
                # TODO tile_image works for 2D/3D imgs, modify for multichannel
                _, crop_indices = tile_utils.tile_image(
                    input_image=np.squeeze(cur_input),
                    tile_size=self.params_3d['tile_shape'],
                    step_size=step_size,
                    return_index=True
                )
            pred_block_list = self._predict_sub_block_xyz(
                cur_input,
                crop_indices,
            )
            pred_image = self.stitch_inst.stitch_predictions(
                np.squeeze(cur_input).shape,
                pred_block_list,
                crop_indices,
            )
        pred_image = np.squeeze(pred_image).astype(np.float32)
        target_image = np.squeeze(cur_target).astype(np.float32)
        # save prediction
        cur_row = self.iteration_meta.iloc[iteration_rows[0]]
        self.save_pred_image(
            predicted_image=pred_image,
            time_idx=cur_row['time_idx'],
            target_channel_idx=cur_row['channel_idx'],
            pos_idx=cur_row['pos_idx'],
            slice_idx=cur_row['slice_idx'],
        )
        # 3D uses zyx, estimate metrics expects xyz
        if self.image_format == 'zyx':
            pred_image = np.transpose(pred_image, [1, 2, 0])
            target_image = np.transpose(target_image, [1, 2, 0])
        # get mask
        mask_image = None
        if self.masks_dict is not None:
            mask_image = self.get_mask(cur_row, transpose=True)
            if inf_shape is not None:
                mask_image = image_utils.center_crop_to_shape(
                    mask_image,
                    inf_shape,
                )
            if self.image_format == 'zyx':
                mask_image = np.transpose(mask_image, [1, 2, 0])
        return pred_image, target_image, mask_image

    def run_prediction(self):
        """Run prediction for entire 2D image or a 3D stack"""

        pos_ids = self.iteration_meta['pos_idx'].unique()
        for idx, pos_idx in enumerate(pos_ids):
            print('Inference idx {}/{}'.format(idx, len(pos_ids)))
            iteration_rows = self.iteration_meta.index[
                self.iteration_meta['pos_idx'] == pos_idx,
            ].values
            if self.tile_option is None:
                # 2D, 2.5D
                pred_image, target_image, mask_image = self.predict_2d(
                    iteration_rows,
                )
            else:  # 3D
<<<<<<< HEAD
                assert len(df_iter_meta_row_idx) == 1, \
                    'more than one matching row found for position ' \
                    '{}'.format(cur_pos_idx)
                cur_input, cur_target = \
                    self.dataset_inst.__getitem__(df_iter_meta_row_idx[0])
                if self.crop_shape is not None:
                    cur_input = center_crop_to_shape(cur_input,
                                                     self.crop_shape)
                    cur_target = center_crop_to_shape(cur_target,
                                                      self.crop_shape)
                if self.tile_option == 'infer_on_center':
                    inf_shape = self.vol_inf_dict['inf_shape']
                    center_block = center_crop_to_shape(cur_input, inf_shape)
                    cur_target = center_crop_to_shape(cur_target, inf_shape)
                    pred_image = inference.predict_on_larger_image(
                        model=self.model_inst, input_image=center_block
                    )
                elif self.tile_option == 'tile_z':
                    pred_block_list, start_end_idx = \
                        self._predict_sub_block_z(cur_input)
                    pred_image = self.stitch_inst.stitch_predictions(
                        np.squeeze(cur_input).shape,
                        pred_block_list,
                        start_end_idx
                    )
                elif self.tile_option == 'tile_xyz':
                    step_size = (np.array(self.vol_inf_dict['tile_shape']) -
                                 np.array(self.num_overlap))
                    if crop_indices is None:
                        # TODO tile_image works for 2D/3D imgs, modify for multichannel
                        _, crop_indices = tile_utils.tile_image(
                            input_image=np.squeeze(cur_input),
                            tile_size=self.vol_inf_dict['tile_shape'],
                            step_size=step_size,
                            return_index=True
                        )
                    pred_block_list = self._predict_sub_block_xyz(cur_input,
                                                                  crop_indices)
                    pred_image = self.stitch_inst.stitch_predictions(
                        np.squeeze(cur_input).shape,
                        pred_block_list,
                        crop_indices
                    )
                pred_image = np.squeeze(pred_image)
                target_image = np.squeeze(cur_target)
                # save prediction
                cur_row = self.df_iteration_meta.iloc[df_iter_meta_row_idx[0]]
                self.save_pred_image(predicted_image=pred_image,
                                     time_idx=cur_row['time_idx'],
                                     target_channel_idx=cur_row['channel_idx'],
                                     pos_idx=cur_row['pos_idx'],
                                     slice_idx=cur_row['slice_idx'])
                # get mask
                if self.mask_param_dict is not None:
                    mask_vol = self.get_mask(cur_row, transpose=True)
                # 3D uses zyx, estimate metrics expects xyz
                pred_image = np.transpose(pred_image, [1, 2, 0])
                target_image = np.transpose(target_image, [1, 2, 0])
                mask_vol = np.transpose(mask_vol, [1, 2, 0])

            pred_fname = 'im_t{}_c{}_p{}'.format(cur_row['time_idx'],
                                                 cur_row['channel_idx'],
                                                 cur_row['pos_idx'])
            if self.metrics_est_inst is not None:
                if self.mask_param_dict is None:
                    mask_vol = None
                pred_image = normalize.unzscore(pred_image,
                                                np.nanmean(target_image),
                                                np.nanstd(target_image))
                self.estimate_metrics(cur_target=target_image,
                                      cur_prediction=pred_image,
                                      cur_pred_fname=pred_fname,
                                      cur_mask=mask_vol)
            del pred_image, target_image
        if self.metrics_est_inst is not None:
=======
                pred_image, target_image, mask_image = self.predict_3d(
                    iteration_rows,
                )
            pred_fnames = []
            for row_idx in iteration_rows:
                cur_row = self.iteration_meta.iloc[row_idx]
                pred_fname = aux_utils.get_im_name(
                    time_idx=cur_row['time_idx'],
                    channel_idx=cur_row['channel_idx'],
                    slice_idx=cur_row['slice_idx'],
                    pos_idx=cur_row['pos_idx'],
                    ext='',
                )
                pred_fnames.append(pred_fname)
            if self.metrics_inst is not None:
                if not self.mask_metrics:
                    mask_image = None
                self.estimate_metrics(
                    target=target_image,
                    prediction=pred_image,
                    pred_fnames=pred_fnames,
                    mask=mask_image,
                )
                del pred_image, target_image

        # Save metrics csv files
        if self.metrics_inst is not None:
>>>>>>> 04fc6479
            metrics_mapping = {
                'xy': self.df_xy,
                'xz': self.df_xz,
                'yz': self.df_yz,
                'xyz': self.df_xyz,
            }
            for orientation in self.metrics_orientations:
                metrics_df = metrics_mapping[orientation]
                df_name = 'metrics_{}.csv'.format(orientation)
                metrics_df.to_csv(
<<<<<<< HEAD
                    os.path.join(self.config['trainer']['model_dir'],
                                 df_name),
                    sep=','
=======
                    os.path.join(self.pred_dir, df_name),
                    sep=',',
                    index=False,
>>>>>>> 04fc6479
                )<|MERGE_RESOLUTION|>--- conflicted
+++ resolved
@@ -12,11 +12,8 @@
 import micro_dl.utils.aux_utils as aux_utils
 import micro_dl.utils.image_utils as image_utils
 import micro_dl.utils.tile_utils as tile_utils
-<<<<<<< HEAD
+from micro_dl.utils.train_utils import set_keras_session
 import micro_dl.utils.normalize as normalize
-=======
-from micro_dl.utils.train_utils import set_keras_session
->>>>>>> 04fc6479
 
 
 class ImagePredictor:
@@ -25,6 +22,7 @@
     def __init__(self,
                  train_config,
                  inference_config,
+                 preprocess_config,
                  gpu_id=-1,
                  gpu_mem_frac=None):
         """Init
@@ -66,6 +64,7 @@
              list tile_shape: shape of tile for tiling along xyz.
              int/list num_overlap: int for tile_z, list for tile_xyz
              str overlap_operation: e.g. 'mean'
+        :param dict preprocess_config: parameters from proprocess config yaml file
         :param int gpu_id: GPU number to use. -1 for debugging (no GPU)
         :param float/None gpu_mem_frac: Memory fractions to use corresponding
             to gpu_ids
@@ -75,6 +74,7 @@
             model_dir = inference_config['model_dir']
         else:
             model_dir = train_config['trainer']['model_dir']
+
         if 'model_fname' in inference_config:
             model_fname = inference_config['model_fname']
         else:
@@ -84,9 +84,11 @@
             assert len(fnames) > 0, 'No weight files found in model dir'
             fnames = natsort.natsorted(fnames)
             model_fname = fnames[-1]
+
         self.config = train_config
         self.model_dir = model_dir
         self.image_dir = inference_config['image_dir']
+
 
         # Set default for data split, determine column name and indices
         data_split = 'test'
@@ -143,6 +145,7 @@
             image_dir=self.image_dir,
             dataset_config=self.config['dataset'],
             network_config=self.config['network'],
+            preprocess_config=preprocess_config,
             split_col_ids=split_col_ids,
             image_format=images_dict['image_format'],
             mask_dir=target_dir,
@@ -365,13 +368,8 @@
                 input_image=cur_block,
             )
             # retain the full 5D tensor to experiment for multichannel case
-<<<<<<< HEAD
-            pred_imgs_list.append(pred_block.astype(np.float32))
-        return pred_imgs_list
-=======
             pred_ims.append(pred_block)
         return pred_ims
->>>>>>> 04fc6479
 
     def save_pred_image(self,
                         predicted_image,
@@ -466,8 +464,6 @@
             self.df_xyz = self.df_xyz.append(
                 self.metrics_inst.get_metrics_xyz()
             )
-            xyz_df = self.metrics_est_inst.get_metrics_xyz()
-            print(xyz_df['ssim'])
         if 'xz' in self.metrics_orientations:
             self.metrics_inst.estimate_xz_metrics(**kw_args)
             self.df_xz = self.df_xz.append(
@@ -676,83 +672,6 @@
                     iteration_rows,
                 )
             else:  # 3D
-<<<<<<< HEAD
-                assert len(df_iter_meta_row_idx) == 1, \
-                    'more than one matching row found for position ' \
-                    '{}'.format(cur_pos_idx)
-                cur_input, cur_target = \
-                    self.dataset_inst.__getitem__(df_iter_meta_row_idx[0])
-                if self.crop_shape is not None:
-                    cur_input = center_crop_to_shape(cur_input,
-                                                     self.crop_shape)
-                    cur_target = center_crop_to_shape(cur_target,
-                                                      self.crop_shape)
-                if self.tile_option == 'infer_on_center':
-                    inf_shape = self.vol_inf_dict['inf_shape']
-                    center_block = center_crop_to_shape(cur_input, inf_shape)
-                    cur_target = center_crop_to_shape(cur_target, inf_shape)
-                    pred_image = inference.predict_on_larger_image(
-                        model=self.model_inst, input_image=center_block
-                    )
-                elif self.tile_option == 'tile_z':
-                    pred_block_list, start_end_idx = \
-                        self._predict_sub_block_z(cur_input)
-                    pred_image = self.stitch_inst.stitch_predictions(
-                        np.squeeze(cur_input).shape,
-                        pred_block_list,
-                        start_end_idx
-                    )
-                elif self.tile_option == 'tile_xyz':
-                    step_size = (np.array(self.vol_inf_dict['tile_shape']) -
-                                 np.array(self.num_overlap))
-                    if crop_indices is None:
-                        # TODO tile_image works for 2D/3D imgs, modify for multichannel
-                        _, crop_indices = tile_utils.tile_image(
-                            input_image=np.squeeze(cur_input),
-                            tile_size=self.vol_inf_dict['tile_shape'],
-                            step_size=step_size,
-                            return_index=True
-                        )
-                    pred_block_list = self._predict_sub_block_xyz(cur_input,
-                                                                  crop_indices)
-                    pred_image = self.stitch_inst.stitch_predictions(
-                        np.squeeze(cur_input).shape,
-                        pred_block_list,
-                        crop_indices
-                    )
-                pred_image = np.squeeze(pred_image)
-                target_image = np.squeeze(cur_target)
-                # save prediction
-                cur_row = self.df_iteration_meta.iloc[df_iter_meta_row_idx[0]]
-                self.save_pred_image(predicted_image=pred_image,
-                                     time_idx=cur_row['time_idx'],
-                                     target_channel_idx=cur_row['channel_idx'],
-                                     pos_idx=cur_row['pos_idx'],
-                                     slice_idx=cur_row['slice_idx'])
-                # get mask
-                if self.mask_param_dict is not None:
-                    mask_vol = self.get_mask(cur_row, transpose=True)
-                # 3D uses zyx, estimate metrics expects xyz
-                pred_image = np.transpose(pred_image, [1, 2, 0])
-                target_image = np.transpose(target_image, [1, 2, 0])
-                mask_vol = np.transpose(mask_vol, [1, 2, 0])
-
-            pred_fname = 'im_t{}_c{}_p{}'.format(cur_row['time_idx'],
-                                                 cur_row['channel_idx'],
-                                                 cur_row['pos_idx'])
-            if self.metrics_est_inst is not None:
-                if self.mask_param_dict is None:
-                    mask_vol = None
-                pred_image = normalize.unzscore(pred_image,
-                                                np.nanmean(target_image),
-                                                np.nanstd(target_image))
-                self.estimate_metrics(cur_target=target_image,
-                                      cur_prediction=pred_image,
-                                      cur_pred_fname=pred_fname,
-                                      cur_mask=mask_vol)
-            del pred_image, target_image
-        if self.metrics_est_inst is not None:
-=======
                 pred_image, target_image, mask_image = self.predict_3d(
                     iteration_rows,
                 )
@@ -770,6 +689,10 @@
             if self.metrics_inst is not None:
                 if not self.mask_metrics:
                     mask_image = None
+                # unzscore pred for correct SSIM calculation
+                pred_image = normalize.unzscore(pred_image,
+                                                np.nanmean(target_image),
+                                                np.nanstd(target_image))
                 self.estimate_metrics(
                     target=target_image,
                     prediction=pred_image,
@@ -780,7 +703,6 @@
 
         # Save metrics csv files
         if self.metrics_inst is not None:
->>>>>>> 04fc6479
             metrics_mapping = {
                 'xy': self.df_xy,
                 'xz': self.df_xz,
@@ -791,13 +713,7 @@
                 metrics_df = metrics_mapping[orientation]
                 df_name = 'metrics_{}.csv'.format(orientation)
                 metrics_df.to_csv(
-<<<<<<< HEAD
-                    os.path.join(self.config['trainer']['model_dir'],
-                                 df_name),
-                    sep=','
-=======
                     os.path.join(self.pred_dir, df_name),
                     sep=',',
                     index=False,
->>>>>>> 04fc6479
                 )